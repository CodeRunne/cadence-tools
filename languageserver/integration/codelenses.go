--- conflicted
+++ resolved
@@ -209,11 +209,7 @@
 	}
 }
 
-<<<<<<< HEAD
-func makeCodeLens(command string, title string, lensRange protocol.Range, arguments []any) *protocol.CodeLens {
-=======
 func makeCodeLens(command string, title string, lensRange protocol.Range, arguments []json.RawMessage) *protocol.CodeLens {
->>>>>>> d1ec183d
 	return &protocol.CodeLens{
 		Range: lensRange,
 		Command: protocol.Command{
@@ -298,9 +294,6 @@
 	}
 
 	argsJSON, _ := json.Marshal(argumentList)
-<<<<<<< HEAD
-	return makeCodeLens(CommandExecuteScript, title, codelensRange, []any{uri, string(argsJSON)})
-=======
 	arguments, _ := encodeJSONArguments(uri, string(argsJSON))
 	return makeCodeLens(
 		CommandExecuteScript,
@@ -320,7 +313,6 @@
 		result = append(result, argJSON)
 	}
 	return result, nil
->>>>>>> d1ec183d
 }
 
 func (i *FlowIntegration) transactionCodeLenses(
@@ -355,11 +347,7 @@
 		CommandSendTransaction,
 		title,
 		codelensRange,
-<<<<<<< HEAD
-		[]any{uri, string(argsJSON), accounts},
-=======
 		arguments,
->>>>>>> d1ec183d
 	)
 }
 
@@ -393,9 +381,6 @@
 		signer,
 	)
 
-<<<<<<< HEAD
-	return makeCodeLens(CommandDeployContract, title, codelensRange, []any{uri, name, resolvedAddress})
-=======
 	arguments, _ := encodeJSONArguments(uri, name, resolvedAddress)
 
 	return makeCodeLens(
@@ -404,5 +389,4 @@
 		codelensRange,
 		arguments,
 	)
->>>>>>> d1ec183d
 }