--- conflicted
+++ resolved
@@ -48,30 +48,23 @@
 	// Must be reset once the block is committed.
 	blockOffset uint64
 
-<<<<<<< HEAD
-	importResolver ImportResolver
-=======
 	// accountKeys is a mapping of account addresses with their keys.
 	accountKeys map[common.Address]map[string]keyInfo
+
+	importResolver ImportResolver
 }
 
 type keyInfo struct {
 	accountKey *sdk.AccountKey
 	signer     crypto.Signer
->>>>>>> c0dd1ad5
 }
 
 func NewEmulatorBackend(importResolver ImportResolver) *EmulatorBackend {
 	return &EmulatorBackend{
-<<<<<<< HEAD
 		blockchain:     newBlockchain(),
 		blockOffset:    0,
+		accountKeys:    map[common.Address]map[string]keyInfo{},
 		importResolver: importResolver,
-=======
-		blockchain:  newBlockchain(),
-		blockOffset: 0,
-		accountKeys: map[common.Address]map[string]keyInfo{},
->>>>>>> c0dd1ad5
 	}
 }
 
