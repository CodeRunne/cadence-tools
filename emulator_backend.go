/*
 * Cadence - The resource-oriented smart contract programming language
 *
 * Copyright 2019-2022 Dapper Labs, Inc.
 *
 * Licensed under the Apache License, Version 2.0 (the "License");
 * you may not use this file except in compliance with the License.
 * You may obtain a copy of the License at
 *
 *   http://www.apache.org/licenses/LICENSE-2.0
 *
 * Unless required by applicable law or agreed to in writing, software
 * distributed under the License is distributed on an "AS IS" BASIS,
 * WITHOUT WARRANTIES OR CONDITIONS OF ANY KIND, either express or implied.
 * See the License for the specific language governing permissions and
 * limitations under the License.
 */

package test

import (
	sdk "github.com/onflow/flow-go-sdk"
	"github.com/onflow/flow-go-sdk/crypto"
	"github.com/onflow/flow-go-sdk/test"
	fvmCrypto "github.com/onflow/flow-go/fvm/crypto"

	emulator "github.com/onflow/flow-emulator"

	"github.com/onflow/cadence/encoding/json"
	"github.com/onflow/cadence/runtime"
	"github.com/onflow/cadence/runtime/common"
	"github.com/onflow/cadence/runtime/errors"
	"github.com/onflow/cadence/runtime/interpreter"
	"github.com/onflow/cadence/runtime/stdlib"
	"github.com/onflow/cadence/runtime/tests/utils"
)

var _ interpreter.TestFramework = &EmulatorBackend{}

// EmulatorBackend is the emulator-backed implementation of the interpreter.TestFramework.
//
type EmulatorBackend struct {
	blockchain *emulator.Blockchain

	// blockOffset is the offset for the sequence number of the next transaction.
	// This is equal to the number of transactions in the current block.
	// Must be rest once the block is committed.
	blockOffset uint64
}

func NewEmulatorBackend() *EmulatorBackend {
	return &EmulatorBackend{
		blockchain:  newBlockchain(),
		blockOffset: 0,
	}
}

<<<<<<< HEAD
func (e *EmulatorBackend) RunScript(code string) *interpreter.ScriptResult {
	result, err := e.blockchain.ExecuteScript([]byte(code), [][]byte{})
=======
func (e *EmulatorBackend) RunScript(code string, args []interpreter.Value) interpreter.ScriptResult {
	// TODO: maybe re-use interpreter? Only needed for value conversion
	// TODO: Deal with imported/composite types
	inter, err := newInterpreter()
>>>>>>> bc8469ee
	if err != nil {
		return &interpreter.ScriptResult{
			Error: err,
		}
	}

<<<<<<< HEAD
	if result.Error != nil {
		return &interpreter.ScriptResult{
			Error: result.Error,
=======
	arguments := make([][]byte, 0, len(args))
	for _, arg := range args {
		exportedValue, err := runtime.ExportValue(arg, inter, interpreter.ReturnEmptyLocationRange)
		if err != nil {
			return interpreter.ScriptResult{
				Error: err,
			}
		}

		encodedArg, err := json.Encode(exportedValue)
		if err != nil {
			return interpreter.ScriptResult{
				Error: err,
			}
>>>>>>> bc8469ee
		}

		arguments = append(arguments, encodedArg)
	}

	result, err := e.blockchain.ExecuteScript([]byte(code), arguments)
	if err != nil {
		return &interpreter.ScriptResult{
			Error: err,
		}
	}

	if result.Error != nil {
		return interpreter.ScriptResult{
			Error: result.Error,
		}
	}

	value, err := runtime.ImportValue(inter, interpreter.ReturnEmptyLocationRange, result.Value, nil)
	if err != nil {
		return &interpreter.ScriptResult{
			Error: err,
		}
	}

	return &interpreter.ScriptResult{
		Value: value,
	}
}

func (e EmulatorBackend) CreateAccount() (*interpreter.Account, error) {
	keyGen := test.AccountKeyGenerator()
	accountKey, signer := keyGen.NewWithSigner()

	// This relies on flow-go-sdk/test returning an `InMemorySigner`.
	// TODO: Maybe copy over the code for `AccountKeyGenerator`.
	inMemSigner := signer.(crypto.InMemorySigner)

	address, err := e.blockchain.CreateAccount([]*sdk.AccountKey{accountKey}, nil)
	if err != nil {
		return nil, err
	}

	return &interpreter.Account{
		Address: common.Address(address),
		AccountKey: &interpreter.AccountKey{
			KeyIndex: accountKey.Index,
			PublicKey: &interpreter.PublicKey{
				PublicKey: accountKey.PublicKey.Encode(),
				SignAlgo:  fvmCrypto.CryptoToRuntimeSigningAlgorithm(accountKey.PublicKey.Algorithm()),
			},
			HashAlgo:  fvmCrypto.CryptoToRuntimeHashingAlgorithm(accountKey.HashAlgo),
			Weight:    accountKey.Weight,
			IsRevoked: accountKey.Revoked,
		},
		PrivateKey: inMemSigner.PrivateKey.Encode(),
	}, nil
}

func (e *EmulatorBackend) AddTransaction(
	code string,
	authorizer *common.Address,
	signers []*interpreter.Account,
) error {

	tx := e.newTransaction(code, authorizer)

	err := e.signTransaction(tx, signers)
	if err != nil {
		return err
	}

	err = e.blockchain.AddTransaction(*tx)
	if err != nil {
		return err
	}

	// Increment the transaction sequence number offset for the current block.
	e.blockOffset++

	return nil
}

func (e *EmulatorBackend) newTransaction(code string, authorizer *common.Address) *sdk.Transaction {
	serviceKey := e.blockchain.ServiceKey()

	sequenceNumber := serviceKey.SequenceNumber + e.blockOffset

	tx := sdk.NewTransaction().
		SetScript([]byte(code)).
		SetProposalKey(serviceKey.Address, serviceKey.Index, sequenceNumber).
		SetPayer(serviceKey.Address)

	if authorizer != nil {
		tx = tx.AddAuthorizer(sdk.Address(*authorizer))
	}

	return tx
}

func (e *EmulatorBackend) signTransaction(
	tx *sdk.Transaction,
	signerAccounts []*interpreter.Account,
) error {

	// Sign transaction with each signer
	// Note: Following logic is borrowed from the flow-ft.

	for i := len(signerAccounts) - 1; i >= 0; i-- {
		signerAccount := signerAccounts[i]

		signAlgo := fvmCrypto.RuntimeToCryptoSigningAlgorithm(signerAccount.AccountKey.PublicKey.SignAlgo)
		privateKey, err := crypto.DecodePrivateKey(signAlgo, signerAccount.PrivateKey)
		if err != nil {
			return err
		}

		hashAlgo := fvmCrypto.RuntimeToCryptoHashingAlgorithm(signerAccount.AccountKey.HashAlgo)
		signer, err := crypto.NewInMemorySigner(privateKey, hashAlgo)
		if err != nil {
			return err
		}

		err = tx.SignPayload(sdk.Address(signerAccount.Address), 0, signer)
		if err != nil {
			return err
		}
	}

	serviceKey := e.blockchain.ServiceKey()
	serviceSigner, err := serviceKey.Signer()
	if err != nil {
		return err
	}

	err = tx.SignEnvelope(serviceKey.Address, 0, serviceSigner)
	if err != nil {
		return err
	}

	return nil
}

func (e *EmulatorBackend) ExecuteNextTransaction() *interpreter.TransactionResult {
	result, err := e.blockchain.ExecuteNextTransaction()

	if err != nil {
		// If the returned error is `emulator.PendingBlockTransactionsExhaustedError`,
		// that means there are no transactions to execute.
		// Hence, return a nil result.
		if _, ok := err.(*emulator.PendingBlockTransactionsExhaustedError); ok {
			return nil
		}

		return &interpreter.TransactionResult{
			Error: err,
		}
	}

	if result.Error != nil {
		return &interpreter.TransactionResult{
			Error: result.Error,
		}
	}

	return &interpreter.TransactionResult{}
}

func (e *EmulatorBackend) CommitBlock() error {
	// Reset the transaction offset for the current block.
	e.blockOffset = 0

	_, err := e.blockchain.CommitBlock()
	return err
}

// newBlockchain returns an emulator blockchain for testing.
func newBlockchain(opts ...emulator.Option) *emulator.Blockchain {
	b, err := emulator.NewBlockchain(
		append(
			[]emulator.Option{
				emulator.WithStorageLimitEnabled(false),
			},
			opts...,
		)...,
	)
	if err != nil {
		panic(err)
	}

	return b
}

// newInterpreter creates an interpreter instance needed for the value conversion.
//
func newInterpreter() (*interpreter.Interpreter, error) {
	predeclaredInterpreterValues := stdlib.BuiltinFunctions.ToInterpreterValueDeclarations()
	predeclaredInterpreterValues = append(predeclaredInterpreterValues, stdlib.BuiltinValues.ToInterpreterValueDeclarations()...)

	return interpreter.NewInterpreter(
		nil,
		utils.TestLocation,
		interpreter.WithStorage(interpreter.NewInMemoryStorage(nil)),
		interpreter.WithPredeclaredValues(predeclaredInterpreterValues),
		interpreter.WithImportLocationHandler(func(inter *interpreter.Interpreter, location common.Location) interpreter.Import {
			switch location {
			case stdlib.CryptoChecker.Location:
				program := interpreter.ProgramFromChecker(stdlib.CryptoChecker)
				subInterpreter, err := inter.NewSubInterpreter(program, location)
				if err != nil {
					panic(err)
				}
				return interpreter.InterpreterImport{
					Interpreter: subInterpreter,
				}

			case stdlib.TestContractLocation:
				program := interpreter.ProgramFromChecker(stdlib.TestContractChecker)
				subInterpreter, err := inter.NewSubInterpreter(program, location)
				if err != nil {
					panic(err)
				}
				return interpreter.InterpreterImport{
					Interpreter: subInterpreter,
				}

			default:
				panic(errors.NewUnexpectedError("importing programs not implemented"))
			}
		}),
	)
}<|MERGE_RESOLUTION|>--- conflicted
+++ resolved
@@ -55,41 +55,30 @@
 	}
 }
 
-<<<<<<< HEAD
-func (e *EmulatorBackend) RunScript(code string) *interpreter.ScriptResult {
-	result, err := e.blockchain.ExecuteScript([]byte(code), [][]byte{})
-=======
-func (e *EmulatorBackend) RunScript(code string, args []interpreter.Value) interpreter.ScriptResult {
+func (e *EmulatorBackend) RunScript(code string, args []interpreter.Value) *interpreter.ScriptResult {
 	// TODO: maybe re-use interpreter? Only needed for value conversion
 	// TODO: Deal with imported/composite types
 	inter, err := newInterpreter()
->>>>>>> bc8469ee
 	if err != nil {
 		return &interpreter.ScriptResult{
 			Error: err,
 		}
 	}
 
-<<<<<<< HEAD
-	if result.Error != nil {
-		return &interpreter.ScriptResult{
-			Error: result.Error,
-=======
 	arguments := make([][]byte, 0, len(args))
 	for _, arg := range args {
 		exportedValue, err := runtime.ExportValue(arg, inter, interpreter.ReturnEmptyLocationRange)
 		if err != nil {
-			return interpreter.ScriptResult{
+			return &interpreter.ScriptResult{
 				Error: err,
 			}
 		}
 
 		encodedArg, err := json.Encode(exportedValue)
 		if err != nil {
-			return interpreter.ScriptResult{
+			return &interpreter.ScriptResult{
 				Error: err,
 			}
->>>>>>> bc8469ee
 		}
 
 		arguments = append(arguments, encodedArg)
@@ -103,7 +92,7 @@
 	}
 
 	if result.Error != nil {
-		return interpreter.ScriptResult{
+		return &interpreter.ScriptResult{
 			Error: result.Error,
 		}
 	}
